--- conflicted
+++ resolved
@@ -81,7 +81,6 @@
             rpm: 1000
             tpm: 6000000
 
-<<<<<<< HEAD
           # Image Generation Models
           - name: "gpt-image-1"
             rate_key: "gpt-image-1"
@@ -121,7 +120,6 @@
             rate_key: "text-moderation-latest"
             rpm: 1000
             tpm: 6000000
-=======
           # OpenAI Embedding Models
           - name: "text-embedding-3-large"
             rate_key: "text-embedding-3-large"
@@ -135,7 +133,6 @@
             rate_key: "text-embedding-ada-002"
             rpm: 1000
             tpm: 1000000
->>>>>>> 69d44965
   vertex:
     regions:
       default:
